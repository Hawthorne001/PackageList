[
  {
    "notes" : "Requested in https://github.com/SwiftPackageIndex/PackageList/issues/3540.",
    "package_url" : "https://github.com/firebase/abseil-cpp-SwiftPM.git"
  },
  {
    "notes" : "Requested in https://github.com/SwiftPackageIndex/PackageList/issues/3540.",
    "package_url" : "https://github.com/firebase/boringSSL-SwiftPM.git"
  },
  {
    "notes" : "Requested in https://github.com/SwiftPackageIndex/PackageList/issues/3540.",
    "package_url" : "https://github.com/firebase/grpc-SwiftPM.git"
  },
  {
    "notes" : "Requested in https://github.com/SwiftPackageIndex/PackageList/issues/3556.",
    "package_url" : "https://github.com/sloik/Major.Minor.Patch.git"
  },
  {
    "notes" : "Requested in https://github.com/SwiftPackageIndex/PackageList/issues/3757.",
    "package_url" : "https://github.com/DedicatedDev/aes.git"
  },
  {
    "notes" : "Requested in https://github.com/SwiftPackageIndex/PackageList/issues/3791.",
    "package_url" : "https://github.com/sajjon/ForkHyugitEllipticCurve.git"
  },
  {
    "notes" : "Requested in https://github.com/SwiftPackageIndex/PackageList/issues/3974.",
    "package_url" : "https://github.com/DevYeom/StackUI.git"
  },
  {
    "notes" : "Requested in https://github.com/SwiftPackageIndex/PackageList/issues/4040.",
    "package_url" : "https://github.com/mkaulfers/iconoir-swift.git"
  },
  {
    "notes" : "Requested in https://github.com/SwiftPackageIndex/PackageList/issues/4152.",
    "package_url" : "https://github.com/proxyco/swift-jwe.git"
  },
  {
    "notes" : "Requested in https://github.com/SwiftPackageIndex/PackageList/issues/4728.",
    "package_url" : "https://github.com/FelixHerrmann/intercom-ios.git"
  },
  {
    "notes" : "Requested in https://github.com/SwiftPackageIndex/PackageList/issues/5026.",
    "package_url" : "https://github.com/ordo-one/package-histogram.git"
  },
  {
    "notes" : "Requested in https://github.com/SwiftPackageIndex/PackageList/issues/5228.",
    "package_url" : "https://github.com/skaik-mo/MSSPhoneNumber.git"
  },
  {
    "notes" : "Requested in https://github.com/SwiftPackageIndex/PackageList/issues/5387.",
    "package_url" : "https://github.com/lvnkmn/zoomy.git"
  },
  {
    "notes" : "Requested in https://github.com/SwiftPackageIndex/PackageList/issues/5460.",
    "package_url" : "https://github.com/jectivex/JXKit.git"
  },
  {
    "notes" : "Requested in https://github.com/SwiftPackageIndex/PackageList/issues/5470.",
    "package_url" : "https://github.com/insub4067/MVIKit.git"
  },
  {
    "notes" : "Requested in https://github.com/SwiftPackageIndex/PackageList/issues/5980.",
    "package_url" : "https://github.com/William-Weng/WWExpandView.git"
  },
  {
    "notes" : "Requested in https://github.com/SwiftPackageIndex/PackageList/issues/6005.",
    "package_url" : "https://github.com/insub4067/UINavigator.git"
  },
  {
    "notes" : "Requested in https://github.com/SwiftPackageIndex/PackageList/issues/6837.",
    "package_url" : "https://github.com/siundu254/Printer.git"
  },
  {
    "notes" : "Requested in https://github.com/SwiftPackageIndex/PackageList/issues/7142.",
    "package_url" : "https://github.com/Devbrail/trc_ios_sdk.git"
  },
  {
    "notes" : "Requested in https://github.com/SwiftPackageIndex/PackageList/issues/7300.",
    "package_url" : "https://github.com/slashmo/swift-otel-jaeger.git"
  },
  {
    "notes" : "Requested in https://github.com/SwiftPackageIndex/PackageList/issues/7300.",
    "package_url" : "https://github.com/slashmo/gsoc-swift-baggage-context.git"
  },
  {
    "notes" : "Requested in https://github.com/SwiftPackageIndex/PackageList/issues/7859.",
    "package_url" : "https://github.com/rezojoglidze/RJSwiftMacros.git"
  },
  {
    "notes" : "Requested in https://github.com/SwiftPackageIndex/PackageList/issues/8076.",
    "package_url" : "https://github.com/FlineDev/HandyUIKit.git"
  },
  {
    "notes" : "Requested in https://github.com/SwiftPackageIndex/PackageList/issues/8076.",
    "package_url" : "https://github.com/FlineDev/Microya.git"
  },
  {
    "notes" : "Requested in https://github.com/SwiftPackageIndex/PackageList/issues/8076.",
    "package_url" : "https://github.com/FlineDev/MungoHealer.git"
  },
  {
    "notes" : "Requested in https://github.com/SwiftPackageIndex/PackageList/issues/8208.",
    "package_url" : "https://github.com/Fleuronic/ReactiveSwift.git"
  },
  {
    "notes" : "Requested in https://github.com/SwiftPackageIndex/PackageList/issues/8244.",
    "package_url" : "https://github.com/Fleuronic/AsyncExtensions.git"
  },
  {
    "notes" : "Requested in https://github.com/SwiftPackageIndex/PackageList/issues/8246.",
    "package_url" : "https://github.com/Fleuronic/Emissary.git"
  },
  {
    "notes" : "Requested in https://github.com/SwiftPackageIndex/PackageList/issues/8322.",
    "package_url" : "https://github.com/Fleuronic/Identity.git"
  },
  {
    "notes" : "Requested in https://github.com/SwiftPackageIndex/PackageList/issues/8334.",
    "package_url" : "https://github.com/Fleuronic/workflow-swift.git"
  },
  {
<<<<<<< HEAD
    "notes" : "Requested in https://github.com/SwiftPackageIndex/PackageList/issues/8344.",
    "package_url" : "https://github.com/Fleuronic/Schemata.git"
=======
    "notes" : "Requested in https://github.com/SwiftPackageIndex/PackageList/issues/8343.",
    "package_url" : "https://github.com/Fleuronic/PersistDB.git"
>>>>>>> 304078d1
  }
]<|MERGE_RESOLUTION|>--- conflicted
+++ resolved
@@ -120,12 +120,11 @@
     "package_url" : "https://github.com/Fleuronic/workflow-swift.git"
   },
   {
-<<<<<<< HEAD
+    "notes" : "Requested in https://github.com/SwiftPackageIndex/PackageList/issues/8343.",
+    "package_url" : "https://github.com/Fleuronic/PersistDB.git"
+  },
+  {
     "notes" : "Requested in https://github.com/SwiftPackageIndex/PackageList/issues/8344.",
     "package_url" : "https://github.com/Fleuronic/Schemata.git"
-=======
-    "notes" : "Requested in https://github.com/SwiftPackageIndex/PackageList/issues/8343.",
-    "package_url" : "https://github.com/Fleuronic/PersistDB.git"
->>>>>>> 304078d1
   }
 ]