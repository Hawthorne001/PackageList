--- conflicted
+++ resolved
@@ -128,12 +128,11 @@
     "package_url" : "https://github.com/Fleuronic/Schemata.git"
   },
   {
-<<<<<<< HEAD
     "notes" : "Requested in https://github.com/SwiftPackageIndex/PackageList/issues/8714.",
     "package_url" : "https://github.com/LinBowen9656/ChainableUIKit.git"
-=======
+  },
+  {
     "notes" : "Requested in https://github.com/SwiftPackageIndex/PackageList/issues/8716.",
     "package_url" : "https://github.com/LinBowen9656/LooseTypingJSONDecoder.git"
->>>>>>> 08c0debc
   }
 ]